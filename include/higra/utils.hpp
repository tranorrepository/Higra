--- conflicted
+++ resolved
@@ -30,13 +30,7 @@
 #define hg_assert(test, msg) ((void)0)
 #endif
 
-<<<<<<< HEAD
 
-#include <boost/preprocessor/seq/for_each.hpp>
-
-=======
-      
->>>>>>> f8c5b024
 #define HG_XSTR(a) HG_STR(a)
 #define HG_STR(a) #a
 
@@ -63,7 +57,7 @@
 
 #define HG_NUMERIC_TYPES     (char)(unsigned char)(short)(unsigned short)(int)(unsigned int)(long)(unsigned long)(float)(double)
 
-      
+
 namespace xt {
 
     inline
